--- conflicted
+++ resolved
@@ -6,24 +6,16 @@
   deleteRoomController,
   checkRoomAvailabilityController,
   restoreRoomController,
-<<<<<<< HEAD
 } from "../controller/roomController.js";
 import express from "express";
 import { validateToken, validateAdmin } from "../middleware/authMiddleware.js";
 import multer from "multer";
-=======
-} from '../controller/roomController.js';
-import express from 'express';
-import { validateToken, validateAdmin } from '../middleware/authMiddleware.js';
-import multer from 'multer';
->>>>>>> f7bc1bdf
 
 const upload = multer();
 
 const router = express.Router();
 
 //Public routes
-<<<<<<< HEAD
 router.get("/", getAllRoomsController);
 router.get("/:id", getRoomByIdController);
 router.get("/:id/availability", checkRoomAvailabilityController);
@@ -40,36 +32,12 @@
   "/:id",
   validateToken,
   validateAdmin,
-  upload.array("image"),
+  upload.single("image"),
   updateRoomController
 );
 router.delete("/:id", validateToken, validateAdmin, deleteRoomController);
 router.patch(
   "/:id/restore",
-=======
-router.get('/', getAllRoomsController);
-router.get('/:id', getRoomByIdController);
-router.get('/:id/availability', checkRoomAvailabilityController);
-
-//Admin routes
-router.post(
-  '/',
-  validateToken,
-  validateAdmin,
-  upload.array('image'),
-  createRoomController
-);
-router.put(
-  '/:id',
-  validateToken,
-  validateAdmin,
-  upload.single('image'),
-  updateRoomController
-);
-router.delete('/:id', validateToken, validateAdmin, deleteRoomController);
-router.patch(
-  '/:id/restore',
->>>>>>> f7bc1bdf
   validateToken,
   validateAdmin,
   restoreRoomController
