--- conflicted
+++ resolved
@@ -6,21 +6,6 @@
   deleteServiceQuery,
   bulkUpdateServicesQuery,
   getServicesDashboardQuery,
-<<<<<<< HEAD
-} from "../service/service.queries.js";
-
-import { advancedSearchServicesQuery } from "../service/service.search.js";
-import {
-  validateServiceData,
-  validateServiceFilters,
-} from "../service/service.validation.js";
-import { sendResponse } from "../utils/response.js";
-import { isValidId } from "../utils/validation.js";
-import { validateToken } from "../middleware/authMiddleware.js";
-export const createService = async (req, res) => {
-  try {
-    const validation = validateServiceData(req.body, req.files); // pass files array
-=======
 } from '../service/service.queries.js';
 
 import { advancedSearchServicesQuery } from '../service/service.search.js';
@@ -33,24 +18,17 @@
 import { validateToken } from '../middleware/authMiddleware.js';
 export const createService = async (req, res) => {
   try {
-    const validation = validateServiceData(req.body, req.file);
->>>>>>> cbb00339
+    const validation = validateServiceData(req.body, req.files); // pass files array
     if (!validation.isValid) return sendResponse(res, 422, validation.errors);
     if (!validation.sanitizedData || !validation.sanitizedData.service_name)
       return sendResponse(res, 400, 'Missing or invalid service_name.');
 
-<<<<<<< HEAD
     const result = await createServiceQuery(
       validation.sanitizedData,
       req.files
     );
     if (!result.isValid) return sendResponse(res, 500, result.errors);
     return sendResponse(res, 201, "Service created successfully", result.data);
-=======
-    const result = await createServiceQuery(validation.sanitizedData, req.file);
-    if (!result.isValid) return sendResponse(res, 500, result.errors);
-    return sendResponse(res, 201, 'Service created successfully', result.data);
->>>>>>> cbb00339
   } catch (error) {
     return sendResponse(res, 500, error.message);
   }
@@ -60,21 +38,13 @@
   try {
     const validation = validateServiceFilters(req.query);
     if (!validation.isValid) return sendResponse(res, 422, validation.errors);
-<<<<<<< HEAD
 
     const result = await getAllServicesQuery(validation.sanitizedData);
-=======
-    const result = await getAllServicesQuery(validation.data);
->>>>>>> cbb00339
     if (!result.isValid) return sendResponse(res, 500, result.errors);
     return sendResponse(
       res,
       200,
-<<<<<<< HEAD
       "Services retrieved successfully",
-=======
-      'Services retrieved successfully',
->>>>>>> cbb00339
       result.data
     );
   } catch (error) {
@@ -85,22 +55,14 @@
 export const getServiceById = async (req, res) => {
   try {
     const { id } = req.params;
-<<<<<<< HEAD
-    if (!isValidId(id)) return sendResponse(res, 400, "Invalid service ID");
-=======
     if (!isValidId(id)) return sendResponse(res, 400, 'Invalid service ID');
->>>>>>> cbb00339
 
     const result = await getServiceByIdQuery(parseInt(id), req.query);
     if (!result.isValid) return sendResponse(res, 404, result.errors);
     return sendResponse(
       res,
       200,
-<<<<<<< HEAD
-      "Service retrieved successfully",
-=======
       'Service retrieved successfully',
->>>>>>> cbb00339
       result.data
     );
   } catch (error) {
@@ -111,34 +73,21 @@
 export const updateService = async (req, res) => {
   try {
     const { id } = req.params;
-<<<<<<< HEAD
     console.log(req.files);
     if (!isValidId(id)) return sendResponse(res, 400, "Invalid service ID");
 
     // Pass req.files (array) instead of req.file
     const validation = validateServiceData(req.body, req.files);
 
-=======
-    if (!isValidId(id)) return sendResponse(res, 400, 'Invalid service ID');
-
-    const validation = validateServiceData(req.body, req.file);
->>>>>>> cbb00339
     if (!validation.isValid) return sendResponse(res, 422, validation.errors);
 
     const result = await updateServiceQuery(
       parseInt(id),
       validation.sanitizedData,
-<<<<<<< HEAD
       req.files
     );
     if (!result.isValid) return sendResponse(res, 500, result.errors);
     return sendResponse(res, 200, "Service updated successfully", result.data);
-=======
-      req.file
-    );
-    if (!result.isValid) return sendResponse(res, 500, result.errors);
-    return sendResponse(res, 200, 'Service updated successfully', result.data);
->>>>>>> cbb00339
   } catch (error) {
     return sendResponse(res, 500, error.message);
   }
@@ -147,19 +96,11 @@
 export const deleteService = async (req, res) => {
   try {
     const { id } = req.params;
-<<<<<<< HEAD
     if (!isValidId(id)) return sendResponse(res, 400, "Invalid service ID");
 
     const result = await deleteServiceQuery(parseInt(id), req.query);
     if (!result.isValid) return sendResponse(res, 404, result.errors);
     return sendResponse(res, 200, "Service deleted successfully", result.data);
-=======
-    if (!isValidId(id)) return sendResponse(res, 400, 'Invalid service ID');
-
-    const result = await deleteServiceQuery(parseInt(id), req.query);
-    if (!result.isValid) return sendResponse(res, 404, result.errors);
-    return sendResponse(res, 200, 'Service deleted successfully', result.data);
->>>>>>> cbb00339
   } catch (error) {
     return sendResponse(res, 500, error.message);
   }
@@ -170,14 +111,11 @@
     const { query, ...filters } = req.query;
     const validation = validateServiceFilters(filters);
     if (!validation.isValid) return sendResponse(res, 422, validation.errors);
+    if (!validation.isValid) return sendResponse(res, 422, validation.errors);
 
     const result = await advancedSearchServicesQuery(req.query);
     if (!result.isValid) return sendResponse(res, 500, result.errors);
-<<<<<<< HEAD
     return sendResponse(res, 200, "Advanced search completed", result.data);
-=======
-    return sendResponse(res, 200, 'Advanced search completed', result.data);
->>>>>>> cbb00339
   } catch (error) {
     return sendResponse(res, 500, error.message);
   }
@@ -187,11 +125,7 @@
   try {
     const result = await getServicesDashboardQuery(req.query);
     if (!result.isValid) return sendResponse(res, 500, result.errors);
-<<<<<<< HEAD
     return sendResponse(res, 200, "Dashboard data retrieved", result.data);
-=======
-    return sendResponse(res, 200, 'Dashboard data retrieved', result.data);
->>>>>>> cbb00339
   } catch (error) {
     return sendResponse(res, 500, error.message);
   }
@@ -215,11 +149,7 @@
       }
 
       const invalidInputs = serviceIds.filter(
-<<<<<<< HEAD
         (id) => id === null || id === undefined || id === ""
-=======
-        (id) => id === null || id === undefined || id === ''
->>>>>>> cbb00339
       );
       if (invalidInputs.length) {
         return sendResponse(
@@ -227,8 +157,15 @@
           400,
           `Invalid service IDs: ${JSON.stringify(invalidInputs)}`
         );
-      }
-
+        return sendResponse(
+          res,
+          400,
+          `Invalid service IDs: ${JSON.stringify(invalidInputs)}`
+        );
+      }
+
+      const numericServiceIds = serviceIds.map((id) => Number(id));
+      const invalidIds = numericServiceIds.filter((id) => !isValidId(id));
       const numericServiceIds = serviceIds.map((id) => Number(id));
       const invalidIds = numericServiceIds.filter((id) => !isValidId(id));
       if (invalidIds.length) {
@@ -237,6 +174,11 @@
           400,
           `Invalid service IDs: ${JSON.stringify(invalidIds)}`
         );
+        return sendResponse(
+          res,
+          400,
+          `Invalid service IDs: ${JSON.stringify(invalidIds)}`
+        );
       }
 
       const validation = validateServiceData(updateData, null, true);
@@ -244,6 +186,10 @@
         return sendResponse(res, 422, validation.errors);
       }
 
+      const result = await bulkUpdateServicesQuery(
+        numericServiceIds,
+        validation.sanitizedData
+      );
       const result = await bulkUpdateServicesQuery(
         numericServiceIds,
         validation.sanitizedData
@@ -258,15 +204,12 @@
       return sendResponse(res, 500, `Internal server error: ${error.message}`);
     }
   },
+  },
 ];
 
 export const exportServices = async (req, res) => {
   try {
-<<<<<<< HEAD
     const { format = "json" } = req.query;
-=======
-    const { format = 'json' } = req.query;
->>>>>>> cbb00339
     const result = await getAllServicesQuery({
       ...req.query,
       limit: 1000,
